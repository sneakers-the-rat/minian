# About MiniAn

MiniAn is an analysis pipeline and visualization tool inspired by both [CaImAn](https://github.com/flatironinstitute/CaImAn) and [MIN1PIPE](https://github.com/JinghaoLu/MIN1PIPE) package specifically for [Miniscope](http://miniscope.org/index.php/Main_Page) data.

# Quick Start Guide
1. Download and install [conda](https://conda.io/projects/conda/en/latest/).
2. Make sure your conda is up to date: `conda update -n base -c default conda`
2. Download the MiniAn package: `git clone https://github.com/DeniseCaiLab/minian.git`
3. Go into MiniAn folder you just cloned: `cd minian/`
4. Create an conda environment: `conda env create -n minian -f environment.yml`
<<<<<<< HEAD
5. Activate the conda enviornment you created during CaImAn installation: `source activate minian`
=======
5. Activate the conda enviornment you created during minian installation: `source activate minian`
>>>>>>> 6bc53434
6. Fire up jupyter: `jupyter notebook` and open the notebook "pipeline_noted.ipynb"<|MERGE_RESOLUTION|>--- conflicted
+++ resolved
@@ -8,9 +8,5 @@
 2. Download the MiniAn package: `git clone https://github.com/DeniseCaiLab/minian.git`
 3. Go into MiniAn folder you just cloned: `cd minian/`
 4. Create an conda environment: `conda env create -n minian -f environment.yml`
-<<<<<<< HEAD
-5. Activate the conda enviornment you created during CaImAn installation: `source activate minian`
-=======
 5. Activate the conda enviornment you created during minian installation: `source activate minian`
->>>>>>> 6bc53434
 6. Fire up jupyter: `jupyter notebook` and open the notebook "pipeline_noted.ipynb"